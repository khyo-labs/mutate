--- conflicted
+++ resolved
@@ -20,20 +20,11 @@
 	const { activeWorkspace } = useWorkspaceStore();
 	const { data: session } = useSession();
 	const [keyToShow, setKeyToShow] = useState<string | null>(null);
-<<<<<<< HEAD
-	const [copied, setCopied] = useState(false);
-	const { activeWorkspace } = useWorkspaceStore();
-=======
->>>>>>> 9048e702
 
 	const isEmailVerified = session?.user?.emailVerified;
 
 	const { data: apiKeys = [], isLoading } = useQuery({
-<<<<<<< HEAD
-		queryKey: [...queryKey, activeWorkspace?.id],
-=======
 		queryKey: [...queryKeys, activeWorkspace?.id],
->>>>>>> 9048e702
 		queryFn: apiKeysApi.list,
 	});
 
@@ -41,11 +32,7 @@
 		mutationFn: (id: string) => apiKeysApi.delete(id),
 		onSuccess: () => {
 			queryClient.invalidateQueries({
-<<<<<<< HEAD
-				queryKey: [...queryKey, activeWorkspace?.id],
-=======
 				queryKey: [...queryKeys, activeWorkspace?.id],
->>>>>>> 9048e702
 			});
 		},
 	});
