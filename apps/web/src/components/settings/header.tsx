--- conflicted
+++ resolved
@@ -23,15 +23,8 @@
 		icon?: React.ElementType;
 		label: string;
 		dialog?: React.ElementType;
-<<<<<<< HEAD
-		drawer?: {
-			component: React.ElementType;
-			props?: Record<string, unknown>;
-		};
-=======
 		drawer?: React.ElementType;
 		disabled?: boolean;
->>>>>>> 2f8b9bce
 	};
 };
 
@@ -75,7 +68,7 @@
 									Drawer for {button?.label}
 								</DrawerDescription>
 							</DrawerHeader>
-							<button.drawer.component {...button.drawer.props} />
+							<button.drawer />
 						</DrawerContent>
 					</Drawer>
 				)}
