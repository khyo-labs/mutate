import { describe, expect, it } from 'vitest';

import { AppError, getErrorMessage } from './error.js';

describe('getErrorMessage', () => {
	it('returns message from AppError', () => {
		const err = new AppError('CODE', 'app error');
		expect(getErrorMessage(err, 'default')).toBe('app error');
	});

	it('returns string error directly', () => {
		expect(getErrorMessage('string error', 'default')).toBe('string error');
	});
<<<<<<< HEAD
=======

	it('returns message from regular Error', () => {
		const err = new Error('regular error');
		expect(getErrorMessage(err, 'default')).toBe('regular error');
	});

	it('falls back to default message for unknown error types', () => {
		expect(getErrorMessage({} as unknown, 'default')).toBe('default');
	});
});

describe('AppError', () => {
	it('sets name to "AppError" and stores provided code', () => {
		const err = new AppError('ERR_CODE', 'boom');
		expect(err.name).toBe('AppError');
		expect(err.code).toBe('ERR_CODE');
	});
>>>>>>> 3eb14b6e
});<|MERGE_RESOLUTION|>--- conflicted
+++ resolved
@@ -11,8 +11,6 @@
 	it('returns string error directly', () => {
 		expect(getErrorMessage('string error', 'default')).toBe('string error');
 	});
-<<<<<<< HEAD
-=======
 
 	it('returns message from regular Error', () => {
 		const err = new Error('regular error');
@@ -30,5 +28,4 @@
 		expect(err.name).toBe('AppError');
 		expect(err.code).toBe('ERR_CODE');
 	});
->>>>>>> 3eb14b6e
 });